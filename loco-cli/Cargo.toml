--- conflicted
+++ resolved
@@ -45,11 +45,8 @@
 dunce = { version = "1.0.4" }
 strum = { version = "0.26", features = ["derive"] }
 colored = "2"
-<<<<<<< HEAD
 heck = "0.5.0"
-=======
 unicode-xid = "0.2.6"
->>>>>>> be8cf750
 
 [dev-dependencies]
 trycmd = "0.14.19"
